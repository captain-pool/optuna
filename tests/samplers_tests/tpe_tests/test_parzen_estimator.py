from typing import Dict
from typing import List
from unittest.mock import patch

import numpy as np
import pytest

from optuna import distributions
from optuna.samplers._tpe.parzen_estimator import _ParzenEstimator
from optuna.samplers._tpe.parzen_estimator import _ParzenEstimatorParameters
from optuna.samplers._tpe.sampler import default_weights


SEARCH_SPACE = {
    "a": distributions.FloatDistribution(1.0, 100.0),
    "b": distributions.FloatDistribution(1.0, 100.0, log=True),
    "c": distributions.FloatDistribution(1.0, 100.0, step=3.0),
<<<<<<< HEAD
    "d": distributions.IntUniformDistribution(1, 100),
    "e": distributions.IntLogUniformDistribution(1, 100),
=======
    "d": distributions.IntDistribution(1, 100),
    "e": distributions.IntDistribution(1, 100, log=True),
>>>>>>> dee665df
    "f": distributions.CategoricalDistribution(["x", "y", "z"]),
}

MULTIVARIATE_SAMPLES = {
    "a": np.array([1.0]),
    "b": np.array([1.0]),
    "c": np.array([1.0]),
    "d": np.array([1]),
    "e": np.array([1]),
    "f": np.array([1]),
}

_PRECOMPUTE_SIGMAS0 = "optuna.samplers._tpe.parzen_estimator._ParzenEstimator._precompute_sigmas0"


@pytest.mark.parametrize("consider_prior", [True, False])
@pytest.mark.parametrize("multivariate", [True, False])
def test_init_parzen_estimator(consider_prior: bool, multivariate: bool) -> None:

    parameters = _ParzenEstimatorParameters(
        consider_prior=consider_prior,
        prior_weight=1.0,
        consider_magic_clip=False,
        consider_endpoints=False,
        weights=lambda x: np.arange(x) + 1.0,
        multivariate=multivariate,
    )

    sigmas0 = 1 if multivariate else None
    with patch(_PRECOMPUTE_SIGMAS0, return_value=sigmas0):
        mpe = _ParzenEstimator(MULTIVARIATE_SAMPLES, SEARCH_SPACE, parameters)

    weights = np.array([1] + consider_prior * [1], dtype=float)
    weights /= weights.sum()
    q = {"a": None, "b": None, "c": 3.0, "d": 1.0, "e": None, "f": None}
    low = {"a": 1.0, "b": np.log(1.0), "c": -0.5, "d": 0.5, "e": np.log(0.5), "f": None}
    high = {"a": 100.0, "b": np.log(100.0), "c": 101.5, "d": 100.5, "e": np.log(100.5), "f": None}

    assert np.all(mpe._weights == weights)
    assert mpe._q == q
    assert mpe._low == low
    assert mpe._high == high

    expected_sigmas_univariate = {
        "a": [49.5 if consider_prior else 99.0] + consider_prior * [99.0],
        "b": [np.log(100) / 2 if consider_prior else np.log(100.0)]
        + consider_prior * [np.log(100)],
        "c": [49.5 if consider_prior else 100.5] + consider_prior * [102.0],
        "d": [49.5 if consider_prior else 99.5] + consider_prior * [100.0],
        "e": [(np.log(100.5) + np.log(0.5)) / 2 if consider_prior else np.log(100.5)]
        + consider_prior * [np.log(100.5) - np.log(0.5)],
        "f": None,
    }
    expected_sigmas_multivariate = {
        "a": [99.0] + consider_prior * [99.0],
        "b": [np.log(100.0)] + consider_prior * [np.log(100)],
        "c": [102.0] + consider_prior * [102.0],
        "d": [100.0] + consider_prior * [100.0],
        "e": [np.log(100.5) - np.log(0.5)] + consider_prior * [np.log(100.5) - np.log(0.5)],
        "f": None,
    }
    expected_mus = {
        "a": [1.0] + consider_prior * [50.5],
        "b": [np.log(1.0)] + consider_prior * [np.log(100) / 2.0],
        "c": [1.0] + consider_prior * [50.5],
        "d": [1.0] + consider_prior * [50.5],
        "e": [np.log(1.0)] + consider_prior * [(np.log(100.5) + np.log(0.5)) / 2.0],
        "f": None,
    }
    expected_categorical_weights = {
        "a": None,
        "b": None,
        "c": None,
        "d": None,
        "e": None,
        "f": np.array([[0.2, 0.6, 0.2], [1.0 / 3.0, 1.0 / 3.0, 1.0 / 3.0]])
        if consider_prior
        else np.array([[0.25, 0.5, 0.25]]),
    }

    for param_name in mpe._sigmas:
        np.testing.assert_equal(
            mpe._sigmas[param_name],
            expected_sigmas_multivariate[param_name]
            if multivariate
            else expected_sigmas_univariate[param_name],
            err_msg='parameter "{}"'.format(param_name),
        )
        np.testing.assert_equal(
            mpe._mus[param_name],
            expected_mus[param_name],
            err_msg="parameter: {}".format(param_name),
        )
        np.testing.assert_equal(
            mpe._categorical_weights[param_name],
            expected_categorical_weights[param_name],
            err_msg="parameter: {}".format(param_name),
        )


@pytest.mark.parametrize("multivariate", [True, False])
def test_sample_parzen_estimator(multivariate: bool) -> None:

    parameters = _ParzenEstimatorParameters(
        consider_prior=False,
        prior_weight=0.0,
        consider_magic_clip=False,
        consider_endpoints=False,
        weights=lambda x: np.arange(x) + 1.0,
        multivariate=multivariate,
    )
    sigmas0 = 1e-8 if multivariate else None
    with patch(_PRECOMPUTE_SIGMAS0, return_value=sigmas0):
        mpe = _ParzenEstimator(MULTIVARIATE_SAMPLES, SEARCH_SPACE, parameters)

    # Test the shape of the samples.
    output_samples = mpe.sample(np.random.RandomState(0), 3)
    for param_name in output_samples:
        assert output_samples[param_name].shape == (3,)

    # Test the values of the output for multivariate case.
    # As we set ``consider_prior`` = False and pre-computed sigma to be 1e-8,
    # the samples almost equals to the input ``MULTIVARIATE_SAMPLES``.
    output_samples = mpe.sample(np.random.RandomState(0), 1)
    if multivariate:
        for param_name, samples in output_samples.items():
            if samples.dtype == str:
                assert samples[0] == "y", "parameter {}".format(param_name)
            else:
                np.testing.assert_almost_equal(
                    samples,
                    MULTIVARIATE_SAMPLES[param_name],
                    decimal=2,
                    err_msg="parameter {}".format(param_name),
                )

    # Test the output when the seeds are fixed.
    assert output_samples == mpe.sample(np.random.RandomState(0), 1)


@pytest.mark.parametrize("multivariate", [True, False])
def test_suggest_with_step_parzen_estimator(multivariate: bool) -> None:
    parameters = _ParzenEstimatorParameters(
        consider_prior=False,
        prior_weight=0.0,
        consider_magic_clip=False,
        consider_endpoints=False,
        weights=lambda x: np.arange(x) + 1.0,
        multivariate=multivariate,
    )

    # Define search space for distribution with step argument and true ranges
    search_space = {
        "c": distributions.FloatDistribution(low=1.0, high=7.0, step=3.0),
<<<<<<< HEAD
        "d": distributions.IntUniformDistribution(low=1, high=5, step=2),
=======
        "d": distributions.IntDistribution(low=1, high=5, step=2),
>>>>>>> dee665df
    }
    multivariate_samples = {"c": np.array([4]), "d": np.array([3])}
    valid_ranges = {"c": set(np.arange(1.0, 10.0, 3.0)), "d": set(np.arange(1, 7, 2))}

    sigmas0 = 1 if multivariate else None
    with patch(_PRECOMPUTE_SIGMAS0, return_value=sigmas0):
        mpe = _ParzenEstimator(multivariate_samples, search_space, parameters)

    # Draw 10 samples, and check if all valid values are sampled.
    output_samples = mpe.sample(np.random.RandomState(0), 10)
    for param_name in output_samples:
        assert set(output_samples[param_name]) == valid_ranges[param_name]


@pytest.mark.parametrize("multivariate", [True, False])
def test_log_pdf_parzen_estimator(multivariate: bool) -> None:
    parameters = _ParzenEstimatorParameters(
        consider_prior=False,
        prior_weight=1.0,
        consider_magic_clip=True,
        consider_endpoints=True,
        weights=lambda x: np.arange(x) + 1.0,
        multivariate=multivariate,
    )
    # Parzen estimator almost becomes mixture of Dirac measures.
    sigmas0 = 1e-8 if multivariate else None
    with patch(_PRECOMPUTE_SIGMAS0, return_value=sigmas0):
        mpe = _ParzenEstimator(MULTIVARIATE_SAMPLES, SEARCH_SPACE, parameters)

    log_pdf = mpe.log_pdf(MULTIVARIATE_SAMPLES)
    output_samples = mpe.sample(np.random.RandomState(0), 100)
    output_log_pdf = mpe.log_pdf(output_samples)
    # The likelihood of the previous observations is a positive value, and that of the points
    # sampled by the Parzen estimator is almost zero.
    assert np.all(log_pdf >= output_log_pdf)


@pytest.mark.parametrize("mus", (np.asarray([]), np.asarray([0.4]), np.asarray([-0.4, 0.4])))
@pytest.mark.parametrize("prior", (True, False))
@pytest.mark.parametrize("magic_clip", (True, False))
@pytest.mark.parametrize("endpoints", (True, False))
def test_calculate_shape_check(
    mus: np.ndarray, prior: bool, magic_clip: bool, endpoints: bool
) -> None:

    parameters = _ParzenEstimatorParameters(
        prior_weight=1.0,
        consider_prior=prior,
        consider_magic_clip=magic_clip,
        consider_endpoints=endpoints,
        weights=default_weights,
        multivariate=False,
    )
    mpe = _ParzenEstimator(
        {"a": mus}, {"a": distributions.FloatDistribution(-1.0, 1.0)}, parameters
    )
    s_weights, s_mus, s_sigmas = mpe._weights, mpe._mus["a"], mpe._sigmas["a"]

    # Result contains an additional value for a prior distribution if prior is True or
    # len(mus) == 0 (in this case, prior is always used).
    assert s_mus is not None
    assert s_sigmas is not None
    assert len(s_weights) == len(mus) + int(prior) if len(mus) > 0 else len(mus) + 1
    assert len(s_mus) == len(mus) + int(prior) if len(mus) > 0 else len(mus) + 1
    assert len(s_sigmas) == len(mus) + int(prior) if len(mus) > 0 else len(mus) + 1


# TODO(ytsmiling): Improve test coverage for weights.
@pytest.mark.parametrize(
    "mus, flags, expected",
    [
        [
            np.asarray([]),
            {"prior": False, "magic_clip": False, "endpoints": True},
            {"weights": [1.0], "mus": [0.0], "sigmas": [2.0]},
        ],
        [
            np.asarray([]),
            {"prior": True, "magic_clip": False, "endpoints": True},
            {"weights": [1.0], "mus": [0.0], "sigmas": [2.0]},
        ],
        [
            np.asarray([0.4]),
            {"prior": True, "magic_clip": False, "endpoints": True},
            {"weights": [0.5, 0.5], "mus": [0.4, 0.0], "sigmas": [0.6, 2.0]},
        ],
        [
            np.asarray([-0.4]),
            {"prior": True, "magic_clip": False, "endpoints": True},
            {"weights": [0.5, 0.5], "mus": [-0.4, 0.0], "sigmas": [0.6, 2.0]},
        ],
        [
            np.asarray([-0.4, 0.4]),
            {"prior": True, "magic_clip": False, "endpoints": True},
            {"weights": [1.0 / 3] * 3, "mus": [-0.4, 0.4, 0.0], "sigmas": [0.6, 0.6, 2.0]},
        ],
        [
            np.asarray([-0.4, 0.4]),
            {"prior": True, "magic_clip": False, "endpoints": False},
            {"weights": [1.0 / 3] * 3, "mus": [-0.4, 0.4, 0.0], "sigmas": [0.4, 0.4, 2.0]},
        ],
        [
            np.asarray([-0.4, 0.4]),
            {"prior": False, "magic_clip": False, "endpoints": True},
            {"weights": [0.5, 0.5], "mus": [-0.4, 0.4], "sigmas": [0.8, 0.8]},
        ],
        [
            np.asarray([-0.4, 0.4, 0.41, 0.42]),
            {"prior": False, "magic_clip": False, "endpoints": True},
            {
                "weights": [0.25, 0.25, 0.25, 0.25],
                "mus": [-0.4, 0.4, 0.41, 0.42],
                "sigmas": [0.8, 0.8, 0.01, 0.58],
            },
        ],
        [
            np.asarray([-0.4, 0.4, 0.41, 0.42]),
            {"prior": False, "magic_clip": True, "endpoints": True},
            {
                "weights": [0.25, 0.25, 0.25, 0.25],
                "mus": [-0.4, 0.4, 0.41, 0.42],
                "sigmas": [0.8, 0.8, 0.4, 0.58],
            },
        ],
    ],
)
def test_calculate(
    mus: np.ndarray, flags: Dict[str, bool], expected: Dict[str, List[float]]
) -> None:

    parameters = _ParzenEstimatorParameters(
        prior_weight=1.0,
        consider_prior=flags["prior"],
        consider_magic_clip=flags["magic_clip"],
        consider_endpoints=flags["endpoints"],
        weights=default_weights,
        multivariate=False,
    )
    mpe = _ParzenEstimator(
        {"a": mus}, {"a": distributions.FloatDistribution(-1.0, 1.0)}, parameters
    )
    s_weights, s_mus, s_sigmas = mpe._weights, mpe._mus["a"], mpe._sigmas["a"]

    # Result contains an additional value for a prior distribution if consider_prior is True.
    np.testing.assert_almost_equal(s_weights, expected["weights"])
    np.testing.assert_almost_equal(s_mus, expected["mus"])
    np.testing.assert_almost_equal(s_sigmas, expected["sigmas"])<|MERGE_RESOLUTION|>--- conflicted
+++ resolved
@@ -15,13 +15,8 @@
     "a": distributions.FloatDistribution(1.0, 100.0),
     "b": distributions.FloatDistribution(1.0, 100.0, log=True),
     "c": distributions.FloatDistribution(1.0, 100.0, step=3.0),
-<<<<<<< HEAD
-    "d": distributions.IntUniformDistribution(1, 100),
-    "e": distributions.IntLogUniformDistribution(1, 100),
-=======
     "d": distributions.IntDistribution(1, 100),
     "e": distributions.IntDistribution(1, 100, log=True),
->>>>>>> dee665df
     "f": distributions.CategoricalDistribution(["x", "y", "z"]),
 }
 
@@ -176,11 +171,7 @@
     # Define search space for distribution with step argument and true ranges
     search_space = {
         "c": distributions.FloatDistribution(low=1.0, high=7.0, step=3.0),
-<<<<<<< HEAD
-        "d": distributions.IntUniformDistribution(low=1, high=5, step=2),
-=======
         "d": distributions.IntDistribution(low=1, high=5, step=2),
->>>>>>> dee665df
     }
     multivariate_samples = {"c": np.array([4]), "d": np.array([3])}
     valid_ranges = {"c": set(np.arange(1.0, 10.0, 3.0)), "d": set(np.arange(1, 7, 2))}
