--- conflicted
+++ resolved
@@ -114,7 +114,6 @@
     return list(map(str, values))
 
 
-<<<<<<< HEAD
 def _get_skipped_trial_numbers(
     trials: List[FrozenTrial], used_param_names: Sequence[str]
 ) -> Set[int]:
@@ -140,7 +139,8 @@
                 skipped_trial_numbers.add(trial.number)
                 break
     return skipped_trial_numbers
-=======
+
+
 def _filter_nonfinite(
     trials: List[FrozenTrial], target: Optional[Callable[[FrozenTrial], float]] = None
 ) -> List[FrozenTrial]:
@@ -168,7 +168,6 @@
             filtered_trials.append(trial)
 
     return filtered_trials
->>>>>>> 2ae8c17a
 
 
 def _is_reverse_scale(
