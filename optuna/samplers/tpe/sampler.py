--- conflicted
+++ resolved
@@ -328,16 +328,6 @@
         active = np.argmax(self._rng.multinomial(1, weights, size=size), axis=-1)
         trunc_low = (low - mus[active]) / sigmas[active]
         trunc_high = (high - mus[active]) / sigmas[active]
-<<<<<<< HEAD
-        samples = truncnorm.rvs(
-            trunc_low,
-            trunc_high,
-            size=size,
-            loc=mus[active],
-            scale=sigmas[active],
-            random_state=self._rng,
-        )
-=======
         while True:
             samples = truncnorm.rvs(
                 trunc_low,
@@ -349,7 +339,6 @@
             )
             if (samples < high).all():
                 break
->>>>>>> 552353d2
 
         if q is None:
             return samples
@@ -395,30 +384,12 @@
         )
 
         if q is None:
-<<<<<<< HEAD
-            distance = samples[:, None] - mus
-=======
             distance = samples[..., None] - mus
->>>>>>> 552353d2
             mahalanobis = (distance / np.maximum(sigmas, EPS)) ** 2
             Z = np.sqrt(2 * np.pi) * sigmas
             coefficient = weights / Z / p_accept
             return TPESampler._logsum_rows(-0.5 * mahalanobis + np.log(coefficient))
         else:
-<<<<<<< HEAD
-            probabilities = np.zeros(samples.shape, dtype=float)
-            cdf_func = TPESampler._normal_cdf
-            for w, mu, sigma in zip(weights, mus, sigmas):
-                upper_bound = np.minimum(samples + q / 2.0, high)
-                lower_bound = np.maximum(samples - q / 2.0, low)
-                inc_amt = w * cdf_func(upper_bound, mu, sigma)
-                inc_amt -= w * cdf_func(lower_bound, mu, sigma)
-                probabilities += inc_amt
-            return_val = np.log(probabilities + EPS) - np.log(p_accept + EPS)
-
-        return_val.shape = _samples.shape
-        return return_val
-=======
             cdf_func = TPESampler._normal_cdf
             upper_bound = np.minimum(samples + q / 2.0, high)
             lower_bound = np.maximum(samples - q / 2.0, low)
@@ -431,7 +402,6 @@
                 axis=0,
             )
             return np.log(probabilities + EPS) - np.log(p_accept + EPS)
->>>>>>> 552353d2
 
     def _sample_from_categorical_dist(self, probabilities, size):
         # type: (np.ndarray, Tuple[int]) -> np.ndarray
