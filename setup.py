import os
import sys
from typing import Dict
from typing import List
from typing import Optional

import pkg_resources
from setuptools import find_packages
from setuptools import setup


def get_version() -> str:

    version_filepath = os.path.join(os.path.dirname(__file__), "optuna", "version.py")
    with open(version_filepath) as f:
        for line in f:
            if line.startswith("__version__"):
                return line.strip().split()[-1][1:-1]
    assert False


def get_long_description() -> str:

    readme_filepath = os.path.join(os.path.dirname(__file__), "README.md")
    with open(readme_filepath) as f:
        return f.read()


def get_install_requires() -> List[str]:

    return [
        "alembic",
        "cliff",
        "cmaes>=0.6.0",
        "colorlog",
        "joblib",
        "numpy",
        "packaging>=20.0",
        "scipy!=1.4.0",
        "sqlalchemy>=1.1.0",
        "tqdm",
    ]


def get_tests_require() -> List[str]:

    return get_extras_require()["testing"]


def get_extras_require() -> Dict[str, List[str]]:

    requirements = {
        "checking": ["black", "hacking", "isort", "mypy==0.782", "blackdoc"],
        "codecov": ["codecov", "pytest-cov"],
        "doctest": [
            "cma",
            "matplotlib>=3.0.0",
            "pandas",
            "plotly>=4.0.0",
            "scikit-learn>=0.19.0,<0.23.0",
            "scikit-optimize",
            "mlflow",
        ],
        "document": [
            # TODO(hvy): Unpin `sphinx` version after:
            # https://github.com/sphinx-doc/sphinx/issues/8105.
            "sphinx==3.0.4",
            # As reported in: https://github.com/readthedocs/sphinx_rtd_theme/issues/949,
            # `sphinx_rtd_theme` 0.5.0 is still not compatible with `sphinx` >= 3.0.
            "sphinx_rtd_theme<0.5.0",
            "sphinx-gallery",
            "sphinx-plotly-directive",
            "pillow",
            "matplotlib",
            "scikit-learn",
        ],
        "example": [
            "catboost",
            "chainer",
            "lightgbm",
            "mlflow",
            "mpi4py",
            "mxnet",
            "nbval",
            "scikit-image",
            "scikit-learn>=0.19.0,<0.23.0",  # optuna/visualization/param_importances.py.
            "xgboost",
            "keras",
            "tensorflow>=2.0.0",
            "tensorflow-datasets",
            "pytorch-ignite",
            "pytorch-lightning>=0.8.1",
            "thop",
            "skorch",
            "stable-baselines3>=0.7.0",
            "catalyst",
        ]
        + (
            ["torch==1.7.0", "torchvision==0.8.1", "torchaudio==0.7.0"]
            if sys.platform == "darwin"
            else ["torch==1.7.0+cpu", "torchvision==0.8.1+cpu", "torchaudio==0.7.0"]
        )
        + (
            [
<<<<<<< HEAD
                "allennlp==1.0.0",
                "fastai",
=======
                "allennlp==1.2.0",
                "fastai<2",
>>>>>>> b4472c63
                "dask[dataframe]",
                "dask-ml",
            ]
            if sys.version_info[:2] < (3, 8)
            else ["fastai"]
        ),
        "experimental": ["redis"],
        "testing": [
            # TODO(toshihikoyanase): Remove the version constraint after resolving the issue
            # https://github.com/optuna/optuna/issues/1000.
            "bokeh<2.0.0",
            "chainer>=5.0.0",
            "cma",
            "fakeredis",
            "lightgbm",
            "matplotlib>=3.0.0",
            "mlflow",
            "mpi4py",
            "mxnet",
            "pandas",
            "plotly>=4.0.0",
            "pytest",
            "scikit-learn>=0.19.0,<0.23.0",
            "scikit-optimize",
            "xgboost",
            "keras",
            "tensorflow",
            "tensorflow-datasets",
            "pytorch-ignite",
            "pytorch-lightning>=0.8.1",
            "skorch",
            "catalyst",
        ]
        + (
            ["torch==1.7.0", "torchvision==0.8.1", "torchaudio==0.7.0"]
            if sys.platform == "darwin"
            else ["torch==1.7.0+cpu", "torchvision==0.8.1+cpu", "torchaudio==0.7.0"]
        )
<<<<<<< HEAD
        + (["allennlp==1.0.0", "fastai"] if sys.version_info[:2] < (3, 8) else ["fastai"]),
=======
        + (["allennlp==1.2.0", "fastai<2"] if sys.version_info[:2] < (3, 8) else []),
>>>>>>> b4472c63
        "tests": ["fakeredis", "pytest"],
        "optional": [
            "bokeh<2.0.0",  # optuna/cli.py, optuna/dashboard.py.
            "matplotlib>=3.0.0",  # optuna/visualization/matplotlib
            "pandas",  # optuna/study.py
            "plotly>=4.0.0",  # optuna/visualization.
            "redis",  # optuna/storages/redis.py.
            "scikit-learn>=0.19.0,<0.23.0",  # optuna/visualization/param_importances.py.
        ],
        "integration": [
            # TODO(toshihikoyanase): Remove the version constraint after resolving the issue
            # https://github.com/optuna/optuna/issues/1000.
            "chainer>=5.0.0",
            "cma",
            "lightgbm",
            "mlflow",
            "mpi4py",
            "mxnet",
            "pandas",
            "scikit-learn>=0.19.0,<0.23.0",
            "scikit-optimize",
            "xgboost",
            "keras",
            "tensorflow",
            "tensorflow-datasets",
            "pytorch-ignite",
            "pytorch-lightning>=0.8.1",
            "skorch",
            "catalyst",
        ]
        + (
            ["torch==1.7.0", "torchvision==0.8.1", "torchaudio==0.7.0"]
            if sys.platform == "darwin"
            else ["torch==1.7.0+cpu", "torchvision==0.8.1+cpu", "torchaudio==0.7.0"]
        )
<<<<<<< HEAD
        + (["allennlp==1.0.0", "fastai"] if sys.version_info[:2] < (3, 8) else ["fastai"]),
=======
        + (["allennlp==1.2.0", "fastai<2"] if sys.version_info[:2] < (3, 8) else []),
>>>>>>> b4472c63
    }

    return requirements


def find_any_distribution(pkgs: List[str]) -> Optional[pkg_resources.Distribution]:

    for pkg in pkgs:
        try:
            return pkg_resources.get_distribution(pkg)
        except pkg_resources.DistributionNotFound:
            pass
    return None


setup(
    name="optuna",
    version=get_version(),
    description="A hyperparameter optimization framework",
    long_description=get_long_description(),
    long_description_content_type="text/markdown",
    author="Takuya Akiba",
    author_email="akiba@preferred.jp",
    url="https://optuna.org/",
    packages=find_packages(exclude=("tests", "tests.*")),
    package_data={
        "optuna": [
            "storages/_rdb/alembic.ini",
            "storages/_rdb/alembic/*.*",
            "storages/_rdb/alembic/versions/*.*",
            "py.typed",
        ]
    },
    python_requires=">=3.6",
    install_requires=get_install_requires(),
    tests_require=get_tests_require(),
    extras_require=get_extras_require(),
    entry_points={
        "console_scripts": ["optuna = optuna.cli:main"],
        "optuna.command": [
            "create-study = optuna.cli:_CreateStudy",
            "delete-study = optuna.cli:_DeleteStudy",
            "study set-user-attr = optuna.cli:_StudySetUserAttribute",
            "studies = optuna.cli:_Studies",
            "dashboard = optuna.cli:_Dashboard",
            "study optimize = optuna.cli:_StudyOptimize",
            "storage upgrade = optuna.cli:_StorageUpgrade",
        ],
    },
    classifiers=[
        "Development Status :: 5 - Production/Stable",
        "Intended Audience :: Science/Research",
        "Intended Audience :: Developers",
        "License :: OSI Approved :: MIT License",
        "Programming Language :: Python :: 3",
        "Programming Language :: Python :: 3.6",
        "Programming Language :: Python :: 3.7",
        "Programming Language :: Python :: 3.8",
        "Programming Language :: Python :: 3 :: Only",
        "Topic :: Scientific/Engineering",
        "Topic :: Scientific/Engineering :: Mathematics",
        "Topic :: Scientific/Engineering :: Artificial Intelligence",
        "Topic :: Software Development",
        "Topic :: Software Development :: Libraries",
        "Topic :: Software Development :: Libraries :: Python Modules",
    ],
)<|MERGE_RESOLUTION|>--- conflicted
+++ resolved
@@ -102,13 +102,8 @@
         )
         + (
             [
-<<<<<<< HEAD
-                "allennlp==1.0.0",
+                "allennlp==1.2.0",
                 "fastai",
-=======
-                "allennlp==1.2.0",
-                "fastai<2",
->>>>>>> b4472c63
                 "dask[dataframe]",
                 "dask-ml",
             ]
@@ -147,11 +142,7 @@
             if sys.platform == "darwin"
             else ["torch==1.7.0+cpu", "torchvision==0.8.1+cpu", "torchaudio==0.7.0"]
         )
-<<<<<<< HEAD
-        + (["allennlp==1.0.0", "fastai"] if sys.version_info[:2] < (3, 8) else ["fastai"]),
-=======
-        + (["allennlp==1.2.0", "fastai<2"] if sys.version_info[:2] < (3, 8) else []),
->>>>>>> b4472c63
+        + (["allennlp==1.2.0", "fastai"] if sys.version_info[:2] < (3, 8) else ["fastai"]),
         "tests": ["fakeredis", "pytest"],
         "optional": [
             "bokeh<2.0.0",  # optuna/cli.py, optuna/dashboard.py.
@@ -187,11 +178,7 @@
             if sys.platform == "darwin"
             else ["torch==1.7.0+cpu", "torchvision==0.8.1+cpu", "torchaudio==0.7.0"]
         )
-<<<<<<< HEAD
-        + (["allennlp==1.0.0", "fastai"] if sys.version_info[:2] < (3, 8) else ["fastai"]),
-=======
-        + (["allennlp==1.2.0", "fastai<2"] if sys.version_info[:2] < (3, 8) else []),
->>>>>>> b4472c63
+        + (["allennlp==1.2.0", "fastai"] if sys.version_info[:2] < (3, 8) else ["fastai"]),
     }
 
     return requirements
